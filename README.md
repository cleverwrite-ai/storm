# Storm CW API Documentation

The Storm CW API provides endpoints for article generation and citation finding. The API requires authentication using a Bearer token.

<<<<<<< HEAD
## Getting Started

Start the API server:

```bash
uvicorn api:app --host 0.0.0.0 --port 8000 --reload
```
=======
<p align="center">
| <a href="http://storm.genie.stanford.edu"><b>Research preview</b></a> | <a href="https://arxiv.org/abs/2402.14207"><b>STORM Paper</b></a>| <a href="https://www.arxiv.org/abs/2408.15232"><b>Co-STORM Paper</b></a>  | <a href="https://storm-project.stanford.edu/"><b>Website</b></a> |
</p>
**Latest News** 🔥

- [2025/01] We add [litellm](https://github.com/BerriAI/litellm) integration for language models and embedding models in `knowledge-storm` v1.1.0.

- [2024/09] Co-STORM codebase is now released and integrated into `knowledge-storm` python package v1.0.0. Run `pip install knowledge-storm --upgrade` to check it out.

- [2024/09] We introduce collaborative STORM (Co-STORM) to support human-AI collaborative knowledge curation! [Co-STORM Paper](https://www.arxiv.org/abs/2408.15232) has been accepted to EMNLP 2024 main conference.

- [2024/07] You can now install our package with `pip install knowledge-storm`!
- [2024/07] We add `VectorRM` to support grounding on user-provided documents, complementing existing support of search engines (`YouRM`, `BingSearch`). (check out [#58](https://github.com/stanford-oval/storm/pull/58))
- [2024/07] We release demo light for developers a minimal user interface built with streamlit framework in Python, handy for local development and demo hosting (checkout [#54](https://github.com/stanford-oval/storm/pull/54))
- [2024/06] We will present STORM at NAACL 2024! Find us at Poster Session 2 on June 17 or check our [presentation material](assets/storm_naacl2024_slides.pdf). 
- [2024/05] We add Bing Search support in [rm.py](knowledge_storm/rm.py). Test STORM with `GPT-4o` - we now configure the article generation part in our demo using `GPT-4o` model.
- [2024/04] We release refactored version of STORM codebase! We define [interface](knowledge_storm/interface.py) for STORM pipeline and reimplement STORM-wiki (check out [`src/storm_wiki`](knowledge_storm/storm_wiki)) to demonstrate how to instantiate the pipeline. We provide API to support customization of different language models and retrieval/search integration.

[![Code style: black](https://img.shields.io/badge/code%20style-black-000000.svg)](https://github.com/psf/black)

## Overview [(Try STORM now!)](https://storm.genie.stanford.edu/)

<p align="center">
  <img src="assets/overview.svg" style="width: 90%; height: auto;">
</p>
STORM is a LLM system that writes Wikipedia-like articles from scratch based on Internet search. Co-STORM further enhanced its feature by enabling human to collaborative LLM system to support more aligned and preferred information seeking and knowledge curation.

While the system cannot produce publication-ready articles that often require a significant number of edits, experienced Wikipedia editors have found it helpful in their pre-writing stage.

**More than 70,000 people have tried our [live research preview](https://storm.genie.stanford.edu/). Try it out to see how STORM can help your knowledge exploration journey and please provide feedback to help us improve the system 🙏!**



## How STORM & Co-STORM works

### STORM

STORM breaks down generating long articles with citations into two steps:

1. **Pre-writing stage**: The system conducts Internet-based research to collect references and generates an outline.
2. **Writing stage**: The system uses the outline and references to generate the full-length article with citations.
<p align="center">
  <img src="assets/two_stages.jpg" style="width: 60%; height: auto;">
</p>

STORM identifies the core of automating the research process as automatically coming up with good questions to ask. Directly prompting the language model to ask questions does not work well. To improve the depth and breadth of the questions, STORM adopts two strategies:
1. **Perspective-Guided Question Asking**: Given the input topic, STORM discovers different perspectives by surveying existing articles from similar topics and uses them to control the question-asking process.
2. **Simulated Conversation**: STORM simulates a conversation between a Wikipedia writer and a topic expert grounded in Internet sources to enable the language model to update its understanding of the topic and ask follow-up questions.

### CO-STORM

Co-STORM proposes **a collaborative discourse protocol** which implements a turn management policy to support smooth collaboration among 

- **Co-STORM LLM experts**: This type of agent generates answers grounded on external knowledge sources and/or raises follow-up questions based on the discourse history.
- **Moderator**: This agent generates thought-provoking questions inspired by information discovered by the retriever but not directly used in previous turns. Question generation can also be grounded!
- **Human user**: The human user will take the initiative to either (1) observe the discourse to gain deeper understanding of the topic, or (2) actively engage in the conversation by injecting utterances to steer the discussion focus.
>>>>>>> e80d9bbe

Dev background worker

```bash
celery -A tasks worker --pool=solo --loglevel=info
```

Production background worker doesn't need to be run with solo pool.

## Authentication

All API endpoints require a Bearer token for authentication. Add the token to your requests using the `Authorization` header:

```http
Authorization: Bearer your-api-token
```

## Environment Variables

The API requires the following environment variables:

- `API_TOKENS`: Comma-separated list of valid authentication tokens
- `OPEN_AI_KEY`: API key for OpenAI
- `DEFAULT_WEBHOOK_URL`: Default URL for article generation webhooks (optional)
- `SERPER_API_KEY` or `YDC_API_KEY`: API key for search functionality

<<<<<<< HEAD
## Endpoints

### 1. Generate Article (v2)
=======
- Language model components: All language models supported by litellm as listed [here](https://docs.litellm.ai/docs/providers)
- Embedding model components: All embedding models supported by litellm as listed [here](https://docs.litellm.ai/docs/embedding/supported_embedding)
- retrieval module components: `YouRM`, `BingSearch`, `VectorRM`, `SerperRM`, `BraveRM`, `SearXNG`, `DuckDuckGoSearchRM`, `TavilySearchRM`, `GoogleSearch`, and `AzureAISearch` as 

:star2: **PRs for integrating more search engines/retrievers into [knowledge_storm/rm.py](knowledge_storm/rm.py) are highly appreciated!**
>>>>>>> e80d9bbe

Generate a new article using STORM.

```http
POST /v2/generate-article
```

> **Note:** The `do_research` parameter must be set to `true` for the API to function properly. The other flags (`do_generate_outline`, `do_generate_article`, `do_polish_article`) are optional and can be set based on your needs.

**Request Body Parameters:**

- `topic` (string, required): The topic you want to generate an article about
- `webhook_url` (string, optional): URL where the final result will be sent
- `do_research` (boolean, required): Must be set to `true`. This flag enables the system to collect information about the topic through internet search and simulated expert conversations.
- `do_generate_outline` (boolean, optional): When `true`, generates a structured outline organizing the collected information hierarchically.
- `do_generate_article` (boolean, optional): When `true`, generates a full article based on the outline and collected information.
- `do_polish_article` (boolean, optional): When `true`, refines the generated article by adding a summary section and optionally removing duplicate content.
- `remove_duplicate` (boolean, optional): When `true`, removes any duplicate content during the polishing phase.
- `metadata` (object, optional): Additional metadata to be included with the request.

**Request Body:**

```json
{
  "topic": "string",
  "webhook_url": "string (optional)",
  "do_research": true,
  "do_generate_outline": false,
  "do_generate_article": false,
  "do_polish_article": false,
  "remove_duplicate": false,
  "metadata": {}
}
```

<<<<<<< HEAD
**Response:**
=======
```python
import os
from knowledge_storm import STORMWikiRunnerArguments, STORMWikiRunner, STORMWikiLMConfigs
from knowledge_storm.lm import LitellmModel
from knowledge_storm.rm import YouRM
>>>>>>> e80d9bbe

```json
{
  "status": "queued",
  "message": "Article generation has been queued and will be processed in the background"
}
<<<<<<< HEAD
```

The final result will be sent to the specified webhook URL with the following structure:

```json
{
  "status": "success",
  "result": {
    "content": content,
    "outline": outline if outline else None,
    "sources": sources,
    "polished_content": polished_content,
    "error": "error message if any"
  },
  "metadata": metadata attached to the request
}
=======
# STORM is a LM system so different components can be powered by different models to reach a good balance between cost and quality.
# For a good practice, choose a cheaper/faster model for `conv_simulator_lm` which is used to split queries, synthesize answers in the conversation.
# Choose a more powerful model for `article_gen_lm` to generate verifiable text with citations.
gpt_35 = LitellmModel(model='gpt-3.5-turbo', max_tokens=500, **openai_kwargs)
gpt_4 = LitellmModel(model='gpt-4o', max_tokens=3000, **openai_kwargs)
lm_configs.set_conv_simulator_lm(gpt_35)
lm_configs.set_question_asker_lm(gpt_35)
lm_configs.set_outline_gen_lm(gpt_4)
lm_configs.set_article_gen_lm(gpt_4)
lm_configs.set_article_polish_lm(gpt_4)
# Check out the STORMWikiRunnerArguments class for more configurations.
engine_args = STORMWikiRunnerArguments(...)
rm = YouRM(ydc_api_key=os.getenv('YDC_API_KEY'), k=engine_args.search_top_k)
runner = STORMWikiRunner(engine_args, lm_configs, rm)
```

The `STORMWikiRunner` instance can be evoked with the simple `run` method:
```python
topic = input('Topic: ')
runner.run(
    topic=topic,
    do_research=True,
    do_generate_outline=True,
    do_generate_article=True,
    do_polish_article=True,
)
runner.post_run()
runner.summary()
```
- `do_research`: if True, simulate conversations with difference perspectives to collect information about the topic; otherwise, load the results.
- `do_generate_outline`: if True, generate an outline for the topic; otherwise, load the results.
- `do_generate_article`: if True, generate an article for the topic based on the outline and the collected information; otherwise, load the results.
- `do_polish_article`: if True, polish the article by adding a summarization section and (optionally) removing duplicate content; otherwise, load the results.

### Co-STORM

The Co-STORM knowledge curation engine is defined as a simple Python `CoStormRunner` class. Here is an example of using Bing search engine and OpenAI models.

```python
from knowledge_storm.collaborative_storm.engine import CollaborativeStormLMConfigs, RunnerArgument, CoStormRunner
from knowledge_storm.lm import LitellmModel
from knowledge_storm.logging_wrapper import LoggingWrapper
from knowledge_storm.rm import BingSearch

# Co-STORM adopts the same multi LM system paradigm as STORM 
lm_config: CollaborativeStormLMConfigs = CollaborativeStormLMConfigs()
openai_kwargs = {
    "api_key": os.getenv("OPENAI_API_KEY"),
    "api_provider": "openai",
    "temperature": 1.0,
    "top_p": 0.9,
    "api_base": None,
} 
question_answering_lm = LitellmModel(model=gpt_4o_model_name, max_tokens=1000, **openai_kwargs)
discourse_manage_lm = LitellmModel(model=gpt_4o_model_name, max_tokens=500, **openai_kwargs)
utterance_polishing_lm = LitellmModel(model=gpt_4o_model_name, max_tokens=2000, **openai_kwargs)
warmstart_outline_gen_lm = LitellmModel(model=gpt_4o_model_name, max_tokens=500, **openai_kwargs)
question_asking_lm = LitellmModel(model=gpt_4o_model_name, max_tokens=300, **openai_kwargs)
knowledge_base_lm = LitellmModel(model=gpt_4o_model_name, max_tokens=1000, **openai_kwargs)

lm_config.set_question_answering_lm(question_answering_lm)
lm_config.set_discourse_manage_lm(discourse_manage_lm)
lm_config.set_utterance_polishing_lm(utterance_polishing_lm)
lm_config.set_warmstart_outline_gen_lm(warmstart_outline_gen_lm)
lm_config.set_question_asking_lm(question_asking_lm)
lm_config.set_knowledge_base_lm(knowledge_base_lm)

# Check out the Co-STORM's RunnerArguments class for more configurations.
topic = input('Topic: ')
runner_argument = RunnerArgument(topic=topic, ...)
logging_wrapper = LoggingWrapper(lm_config)
bing_rm = BingSearch(bing_search_api_key=os.environ.get("BING_SEARCH_API_KEY"),
                     k=runner_argument.retrieve_top_k)
costorm_runner = CoStormRunner(lm_config=lm_config,
                               runner_argument=runner_argument,
                               logging_wrapper=logging_wrapper,
                               rm=bing_rm)
>>>>>>> e80d9bbe
```

> **Note:** The `sources` field contains a dictionary of citations used in the article, where each key is a citation identifier and the value contains the source's details including URL, title, snippet, and relevance score.

### 2. Find Citations (v2)

Find relevant citations for a given text.

```http
POST /v2/find-citations
```

**Request Body:**

<<<<<<< HEAD
```json
{
  "text": "string",
  "max_citations": 3,
  "exclude_urls": ["string"],
  "use_scholar": true
}
```

**Response:**

```json
{
  "citations": [
    {
      "url": "string",
      "title": "string",
      "snippet": "string",
      "relevance_score": 1.0
    }
  ],
  "error": "string (if any)"
}
=======

## Quick Start with Example Scripts

We provide scripts in our [examples folder](examples) as a quick start to run STORM and Co-STORM with different configurations.

We suggest using `secrets.toml` to set up the API keys. Create a file `secrets.toml` under the root directory and add the following content:

```shell
# ============ language model configurations ============ 
# Set up OpenAI API key.
OPENAI_API_KEY="your_openai_api_key"
# If you are using the API service provided by OpenAI, include the following line:
OPENAI_API_TYPE="openai"
# If you are using the API service provided by Microsoft Azure, include the following lines:
OPENAI_API_TYPE="azure"
AZURE_API_BASE="your_azure_api_base_url"
AZURE_API_VERSION="your_azure_api_version"
# ============ retriever configurations ============ 
BING_SEARCH_API_KEY="your_bing_search_api_key" # if using bing search
# ============ encoder configurations ============ 
ENCODER_API_TYPE="openai" # if using openai encoder
>>>>>>> e80d9bbe
```

### 3. Health Check

Check if the API is running.

<<<<<<< HEAD
```http
GET /health
=======
Run the following command.
```bash
python examples/storm_examples/run_storm_wiki_gpt.py \
    --output-dir $OUTPUT_DIR \
    --retriever bing \
    --do-research \
    --do-generate-outline \
    --do-generate-article \
    --do-polish-article
>>>>>>> e80d9bbe
```

**Response:**

```json
{
  "status": "healthy",
  "message": "API is running"
}
```

## Example Usage

Generate an article:

```bash
curl -X POST "http://localhost:8000/v2/generate-article" \
     -H "Authorization: Bearer Ap-xvOcEH16cnL6827_a4By_DkooYQFsUdEDWFr1Lh4" \
     -H "Content-Type: application/json" \
     -d '{
      "topic": "AI in healthcare",
      "length": 100,
      "do_research": true,
      "do_generate_outline": true,
      "do_generate_article": false,
      "do_polish_article": false
     }'
```

Find citations:

<<<<<<< HEAD
```bash
curl -X POST "http://localhost:8000/v2/find-citations" \
  -H "Authorization: Bearer Ap-xvOcEH16cnL6827_a4By_DkooYQFsUdEDWFr1Lh4" \
  -H "Content-Type: application/json" \
  -d "{
    \"text\": \"Greenhouse gases act similarly to the glass in a greenhouse: they absorb the sun's heat that radiates from the Earth's surface, trap it in the atmosphere and prevent it from escaping into space. The greenhouse effect keeps the Earth's temperature warmer than it would otherwise be, supporting life on Earth. Many greenhouse gases occur naturally in the atmosphere, but human activity contributes to their accumulation. As a result, the greenhouse effect in the atmosphere is boosted and it alters our planet's climate, leading to shifts in snow and rainfall patterns, a rise in average temperatures and more extreme climate events such as heatwaves and floods.\",
    \"max_citations\": 10,
    \"use_scholar\": true
}"
=======
## Customization of the Pipeline

### STORM

If you have installed the source code, you can customize STORM based on your own use case. STORM engine consists of 4 modules:

1. Knowledge Curation Module: Collects a broad coverage of information about the given topic.
2. Outline Generation Module: Organizes the collected information by generating a hierarchical outline for the curated knowledge.
3. Article Generation Module: Populates the generated outline with the collected information.
4. Article Polishing Module: Refines and enhances the written article for better presentation.

The interface for each module is defined in `knowledge_storm/interface.py`, while their implementations are instantiated in `knowledge_storm/storm_wiki/modules/*`. These modules can be customized according to your specific requirements (e.g., generating sections in bullet point format instead of full paragraphs).

### Co-STORM

If you have installed the source code, you can customize Co-STORM based on your own use case

1. Co-STORM introduces multiple LLM agent types (i.e. Co-STORM experts and Moderator). LLM agent interface is defined in `knowledge_storm/interface.py` , while its implementation is instantiated in `knowledge_storm/collaborative_storm/modules/co_storm_agents.py`. Different LLM agent policies can be customized.
2. Co-STORM introduces a collaborative discourse protocol, with its core function centered on turn policy management. We provide an example implementation of turn policy management through `DiscourseManager` in `knowledge_storm/collaborative_storm/engine.py`. It can be customized and further improved.

## Datasets
To facilitate the study of automatic knowledge curation and complex information seeking, our project releases the following datasets:

### FreshWiki
The FreshWiki Dataset is a collection of 100 high-quality Wikipedia articles focusing on the most-edited pages from February 2022 to September 2023. See Section 2.1 in [STORM paper](https://arxiv.org/abs/2402.14207) for more details.

You can download the dataset from [huggingface](https://huggingface.co/datasets/EchoShao8899/FreshWiki) directly. To ease the data contamination issue, we archive the [source code](https://github.com/stanford-oval/storm/tree/NAACL-2024-code-backup/FreshWiki) for the data construction pipeline that can be repeated at future dates.

### WildSeek
To study users’ interests in complex information seeking tasks in the wild, we utilized data collected from the web research preview to create the WildSeek dataset. We downsampled the data to ensure the diversity of the topics and the quality of the data. Each data point is a pair comprising a topic and the user’s goal for conducting deep search on the topic.  For more details, please refer to Section 2.2 and Appendix A of [Co-STORM paper](https://www.arxiv.org/abs/2408.15232).

The WildSeek dataset is available [here](https://huggingface.co/datasets/YuchengJiang/WildSeek).

## Replicate STORM & Co-STORM paper result

For STORM paper experiments, please switch to the branch `NAACL-2024-code-backup` [here](https://github.com/stanford-oval/storm/tree/NAACL-2024-code-backup).

For Co-STORM paper experiments, please switch to the branch `EMNLP-2024-code-backup` (placeholder for now, will be updated soon).

## Roadmap & Contributions
Our team is actively working on:
1. Human-in-the-Loop Functionalities: Supporting user participation in the knowledge curation process.
2. Information Abstraction: Developing abstractions for curated information to support presentation formats beyond the Wikipedia-style report.

If you have any questions or suggestions, please feel free to open an issue or pull request. We welcome contributions to improve the system and the codebase!

Contact person: [Yijia Shao](mailto:shaoyj@stanford.edu) and [Yucheng Jiang](mailto:yuchengj@stanford.edu)

## Acknowledgement
We would like to thank Wikipedia for its excellent open-source content. The FreshWiki dataset is sourced from Wikipedia, licensed under the Creative Commons Attribution-ShareAlike (CC BY-SA) license.

We are very grateful to [Michelle Lam](https://michelle123lam.github.io/) for designing the logo for this project and [Dekun Ma](https://dekun.me) for leading the UI development.

## Citation
Please cite our paper if you use this code or part of it in your work:
```bibtex
@inproceedings{jiang-etal-2024-unknown,
    title = "Into the Unknown Unknowns: Engaged Human Learning through Participation in Language Model Agent Conversations",
    author = "Jiang, Yucheng  and
      Shao, Yijia  and
      Ma, Dekun  and
      Semnani, Sina  and
      Lam, Monica",
    editor = "Al-Onaizan, Yaser  and
      Bansal, Mohit  and
      Chen, Yun-Nung",
    booktitle = "Proceedings of the 2024 Conference on Empirical Methods in Natural Language Processing",
    month = nov,
    year = "2024",
    address = "Miami, Florida, USA",
    publisher = "Association for Computational Linguistics",
    url = "https://aclanthology.org/2024.emnlp-main.554/",
    doi = "10.18653/v1/2024.emnlp-main.554",
    pages = "9917--9955",
}

@inproceedings{shao-etal-2024-assisting,
    title = "Assisting in Writing {W}ikipedia-like Articles From Scratch with Large Language Models",
    author = "Shao, Yijia  and
      Jiang, Yucheng  and
      Kanell, Theodore  and
      Xu, Peter  and
      Khattab, Omar  and
      Lam, Monica",
    editor = "Duh, Kevin  and
      Gomez, Helena  and
      Bethard, Steven",
    booktitle = "Proceedings of the 2024 Conference of the North American Chapter of the Association for Computational Linguistics: Human Language Technologies (Volume 1: Long Papers)",
    month = jun,
    year = "2024",
    address = "Mexico City, Mexico",
    publisher = "Association for Computational Linguistics",
    url = "https://aclanthology.org/2024.naacl-long.347/",
    doi = "10.18653/v1/2024.naacl-long.347",
    pages = "6252--6278",
}
>>>>>>> e80d9bbe
```<|MERGE_RESOLUTION|>--- conflicted
+++ resolved
@@ -2,7 +2,6 @@
 
 The Storm CW API provides endpoints for article generation and citation finding. The API requires authentication using a Bearer token.
 
-<<<<<<< HEAD
 ## Getting Started
 
 Start the API server:
@@ -10,64 +9,6 @@
 ```bash
 uvicorn api:app --host 0.0.0.0 --port 8000 --reload
 ```
-=======
-<p align="center">
-| <a href="http://storm.genie.stanford.edu"><b>Research preview</b></a> | <a href="https://arxiv.org/abs/2402.14207"><b>STORM Paper</b></a>| <a href="https://www.arxiv.org/abs/2408.15232"><b>Co-STORM Paper</b></a>  | <a href="https://storm-project.stanford.edu/"><b>Website</b></a> |
-</p>
-**Latest News** 🔥
-
-- [2025/01] We add [litellm](https://github.com/BerriAI/litellm) integration for language models and embedding models in `knowledge-storm` v1.1.0.
-
-- [2024/09] Co-STORM codebase is now released and integrated into `knowledge-storm` python package v1.0.0. Run `pip install knowledge-storm --upgrade` to check it out.
-
-- [2024/09] We introduce collaborative STORM (Co-STORM) to support human-AI collaborative knowledge curation! [Co-STORM Paper](https://www.arxiv.org/abs/2408.15232) has been accepted to EMNLP 2024 main conference.
-
-- [2024/07] You can now install our package with `pip install knowledge-storm`!
-- [2024/07] We add `VectorRM` to support grounding on user-provided documents, complementing existing support of search engines (`YouRM`, `BingSearch`). (check out [#58](https://github.com/stanford-oval/storm/pull/58))
-- [2024/07] We release demo light for developers a minimal user interface built with streamlit framework in Python, handy for local development and demo hosting (checkout [#54](https://github.com/stanford-oval/storm/pull/54))
-- [2024/06] We will present STORM at NAACL 2024! Find us at Poster Session 2 on June 17 or check our [presentation material](assets/storm_naacl2024_slides.pdf). 
-- [2024/05] We add Bing Search support in [rm.py](knowledge_storm/rm.py). Test STORM with `GPT-4o` - we now configure the article generation part in our demo using `GPT-4o` model.
-- [2024/04] We release refactored version of STORM codebase! We define [interface](knowledge_storm/interface.py) for STORM pipeline and reimplement STORM-wiki (check out [`src/storm_wiki`](knowledge_storm/storm_wiki)) to demonstrate how to instantiate the pipeline. We provide API to support customization of different language models and retrieval/search integration.
-
-[![Code style: black](https://img.shields.io/badge/code%20style-black-000000.svg)](https://github.com/psf/black)
-
-## Overview [(Try STORM now!)](https://storm.genie.stanford.edu/)
-
-<p align="center">
-  <img src="assets/overview.svg" style="width: 90%; height: auto;">
-</p>
-STORM is a LLM system that writes Wikipedia-like articles from scratch based on Internet search. Co-STORM further enhanced its feature by enabling human to collaborative LLM system to support more aligned and preferred information seeking and knowledge curation.
-
-While the system cannot produce publication-ready articles that often require a significant number of edits, experienced Wikipedia editors have found it helpful in their pre-writing stage.
-
-**More than 70,000 people have tried our [live research preview](https://storm.genie.stanford.edu/). Try it out to see how STORM can help your knowledge exploration journey and please provide feedback to help us improve the system 🙏!**
-
-
-
-## How STORM & Co-STORM works
-
-### STORM
-
-STORM breaks down generating long articles with citations into two steps:
-
-1. **Pre-writing stage**: The system conducts Internet-based research to collect references and generates an outline.
-2. **Writing stage**: The system uses the outline and references to generate the full-length article with citations.
-<p align="center">
-  <img src="assets/two_stages.jpg" style="width: 60%; height: auto;">
-</p>
-
-STORM identifies the core of automating the research process as automatically coming up with good questions to ask. Directly prompting the language model to ask questions does not work well. To improve the depth and breadth of the questions, STORM adopts two strategies:
-1. **Perspective-Guided Question Asking**: Given the input topic, STORM discovers different perspectives by surveying existing articles from similar topics and uses them to control the question-asking process.
-2. **Simulated Conversation**: STORM simulates a conversation between a Wikipedia writer and a topic expert grounded in Internet sources to enable the language model to update its understanding of the topic and ask follow-up questions.
-
-### CO-STORM
-
-Co-STORM proposes **a collaborative discourse protocol** which implements a turn management policy to support smooth collaboration among 
-
-- **Co-STORM LLM experts**: This type of agent generates answers grounded on external knowledge sources and/or raises follow-up questions based on the discourse history.
-- **Moderator**: This agent generates thought-provoking questions inspired by information discovered by the retriever but not directly used in previous turns. Question generation can also be grounded!
-- **Human user**: The human user will take the initiative to either (1) observe the discourse to gain deeper understanding of the topic, or (2) actively engage in the conversation by injecting utterances to steer the discussion focus.
->>>>>>> e80d9bbe
 
 Dev background worker
 
@@ -94,17 +35,9 @@
 - `DEFAULT_WEBHOOK_URL`: Default URL for article generation webhooks (optional)
 - `SERPER_API_KEY` or `YDC_API_KEY`: API key for search functionality
 
-<<<<<<< HEAD
 ## Endpoints
 
 ### 1. Generate Article (v2)
-=======
-- Language model components: All language models supported by litellm as listed [here](https://docs.litellm.ai/docs/providers)
-- Embedding model components: All embedding models supported by litellm as listed [here](https://docs.litellm.ai/docs/embedding/supported_embedding)
-- retrieval module components: `YouRM`, `BingSearch`, `VectorRM`, `SerperRM`, `BraveRM`, `SearXNG`, `DuckDuckGoSearchRM`, `TavilySearchRM`, `GoogleSearch`, and `AzureAISearch` as 
-
-:star2: **PRs for integrating more search engines/retrievers into [knowledge_storm/rm.py](knowledge_storm/rm.py) are highly appreciated!**
->>>>>>> e80d9bbe
 
 Generate a new article using STORM.
 
@@ -140,22 +73,13 @@
 }
 ```
 
-<<<<<<< HEAD
 **Response:**
-=======
-```python
-import os
-from knowledge_storm import STORMWikiRunnerArguments, STORMWikiRunner, STORMWikiLMConfigs
-from knowledge_storm.lm import LitellmModel
-from knowledge_storm.rm import YouRM
->>>>>>> e80d9bbe
 
 ```json
 {
   "status": "queued",
   "message": "Article generation has been queued and will be processed in the background"
 }
-<<<<<<< HEAD
 ```
 
 The final result will be sent to the specified webhook URL with the following structure:
@@ -172,85 +96,6 @@
   },
   "metadata": metadata attached to the request
 }
-=======
-# STORM is a LM system so different components can be powered by different models to reach a good balance between cost and quality.
-# For a good practice, choose a cheaper/faster model for `conv_simulator_lm` which is used to split queries, synthesize answers in the conversation.
-# Choose a more powerful model for `article_gen_lm` to generate verifiable text with citations.
-gpt_35 = LitellmModel(model='gpt-3.5-turbo', max_tokens=500, **openai_kwargs)
-gpt_4 = LitellmModel(model='gpt-4o', max_tokens=3000, **openai_kwargs)
-lm_configs.set_conv_simulator_lm(gpt_35)
-lm_configs.set_question_asker_lm(gpt_35)
-lm_configs.set_outline_gen_lm(gpt_4)
-lm_configs.set_article_gen_lm(gpt_4)
-lm_configs.set_article_polish_lm(gpt_4)
-# Check out the STORMWikiRunnerArguments class for more configurations.
-engine_args = STORMWikiRunnerArguments(...)
-rm = YouRM(ydc_api_key=os.getenv('YDC_API_KEY'), k=engine_args.search_top_k)
-runner = STORMWikiRunner(engine_args, lm_configs, rm)
-```
-
-The `STORMWikiRunner` instance can be evoked with the simple `run` method:
-```python
-topic = input('Topic: ')
-runner.run(
-    topic=topic,
-    do_research=True,
-    do_generate_outline=True,
-    do_generate_article=True,
-    do_polish_article=True,
-)
-runner.post_run()
-runner.summary()
-```
-- `do_research`: if True, simulate conversations with difference perspectives to collect information about the topic; otherwise, load the results.
-- `do_generate_outline`: if True, generate an outline for the topic; otherwise, load the results.
-- `do_generate_article`: if True, generate an article for the topic based on the outline and the collected information; otherwise, load the results.
-- `do_polish_article`: if True, polish the article by adding a summarization section and (optionally) removing duplicate content; otherwise, load the results.
-
-### Co-STORM
-
-The Co-STORM knowledge curation engine is defined as a simple Python `CoStormRunner` class. Here is an example of using Bing search engine and OpenAI models.
-
-```python
-from knowledge_storm.collaborative_storm.engine import CollaborativeStormLMConfigs, RunnerArgument, CoStormRunner
-from knowledge_storm.lm import LitellmModel
-from knowledge_storm.logging_wrapper import LoggingWrapper
-from knowledge_storm.rm import BingSearch
-
-# Co-STORM adopts the same multi LM system paradigm as STORM 
-lm_config: CollaborativeStormLMConfigs = CollaborativeStormLMConfigs()
-openai_kwargs = {
-    "api_key": os.getenv("OPENAI_API_KEY"),
-    "api_provider": "openai",
-    "temperature": 1.0,
-    "top_p": 0.9,
-    "api_base": None,
-} 
-question_answering_lm = LitellmModel(model=gpt_4o_model_name, max_tokens=1000, **openai_kwargs)
-discourse_manage_lm = LitellmModel(model=gpt_4o_model_name, max_tokens=500, **openai_kwargs)
-utterance_polishing_lm = LitellmModel(model=gpt_4o_model_name, max_tokens=2000, **openai_kwargs)
-warmstart_outline_gen_lm = LitellmModel(model=gpt_4o_model_name, max_tokens=500, **openai_kwargs)
-question_asking_lm = LitellmModel(model=gpt_4o_model_name, max_tokens=300, **openai_kwargs)
-knowledge_base_lm = LitellmModel(model=gpt_4o_model_name, max_tokens=1000, **openai_kwargs)
-
-lm_config.set_question_answering_lm(question_answering_lm)
-lm_config.set_discourse_manage_lm(discourse_manage_lm)
-lm_config.set_utterance_polishing_lm(utterance_polishing_lm)
-lm_config.set_warmstart_outline_gen_lm(warmstart_outline_gen_lm)
-lm_config.set_question_asking_lm(question_asking_lm)
-lm_config.set_knowledge_base_lm(knowledge_base_lm)
-
-# Check out the Co-STORM's RunnerArguments class for more configurations.
-topic = input('Topic: ')
-runner_argument = RunnerArgument(topic=topic, ...)
-logging_wrapper = LoggingWrapper(lm_config)
-bing_rm = BingSearch(bing_search_api_key=os.environ.get("BING_SEARCH_API_KEY"),
-                     k=runner_argument.retrieve_top_k)
-costorm_runner = CoStormRunner(lm_config=lm_config,
-                               runner_argument=runner_argument,
-                               logging_wrapper=logging_wrapper,
-                               rm=bing_rm)
->>>>>>> e80d9bbe
 ```
 
 > **Note:** The `sources` field contains a dictionary of citations used in the article, where each key is a citation identifier and the value contains the source's details including URL, title, snippet, and relevance score.
@@ -265,7 +110,6 @@
 
 **Request Body:**
 
-<<<<<<< HEAD
 ```json
 {
   "text": "string",
@@ -289,49 +133,22 @@
   ],
   "error": "string (if any)"
 }
-=======
-
-## Quick Start with Example Scripts
-
-We provide scripts in our [examples folder](examples) as a quick start to run STORM and Co-STORM with different configurations.
-
-We suggest using `secrets.toml` to set up the API keys. Create a file `secrets.toml` under the root directory and add the following content:
-
-```shell
-# ============ language model configurations ============ 
-# Set up OpenAI API key.
-OPENAI_API_KEY="your_openai_api_key"
-# If you are using the API service provided by OpenAI, include the following line:
-OPENAI_API_TYPE="openai"
-# If you are using the API service provided by Microsoft Azure, include the following lines:
-OPENAI_API_TYPE="azure"
-AZURE_API_BASE="your_azure_api_base_url"
-AZURE_API_VERSION="your_azure_api_version"
-# ============ retriever configurations ============ 
-BING_SEARCH_API_KEY="your_bing_search_api_key" # if using bing search
-# ============ encoder configurations ============ 
-ENCODER_API_TYPE="openai" # if using openai encoder
->>>>>>> e80d9bbe
-```
-
-### 3. Health Check
-
-Check if the API is running.
-
-<<<<<<< HEAD
-```http
-GET /health
-=======
+```
+
+### STORM examples
+
+**To run STORM with `gpt` family models with default configurations:**
+
 Run the following command.
+
 ```bash
 python examples/storm_examples/run_storm_wiki_gpt.py \
     --output-dir $OUTPUT_DIR \
-    --retriever bing \
+    --retriever you \
     --do-research \
     --do-generate-outline \
     --do-generate-article \
     --do-polish-article
->>>>>>> e80d9bbe
 ```
 
 **Response:**
@@ -348,32 +165,11 @@
 Generate an article:
 
 ```bash
-curl -X POST "http://localhost:8000/v2/generate-article" \
-     -H "Authorization: Bearer Ap-xvOcEH16cnL6827_a4By_DkooYQFsUdEDWFr1Lh4" \
-     -H "Content-Type: application/json" \
-     -d '{
-      "topic": "AI in healthcare",
-      "length": 100,
-      "do_research": true,
-      "do_generate_outline": true,
-      "do_generate_article": false,
-      "do_polish_article": false
-     }'
-```
-
-Find citations:
-
-<<<<<<< HEAD
-```bash
-curl -X POST "http://localhost:8000/v2/find-citations" \
-  -H "Authorization: Bearer Ap-xvOcEH16cnL6827_a4By_DkooYQFsUdEDWFr1Lh4" \
-  -H "Content-Type: application/json" \
-  -d "{
-    \"text\": \"Greenhouse gases act similarly to the glass in a greenhouse: they absorb the sun's heat that radiates from the Earth's surface, trap it in the atmosphere and prevent it from escaping into space. The greenhouse effect keeps the Earth's temperature warmer than it would otherwise be, supporting life on Earth. Many greenhouse gases occur naturally in the atmosphere, but human activity contributes to their accumulation. As a result, the greenhouse effect in the atmosphere is boosted and it alters our planet's climate, leading to shifts in snow and rainfall patterns, a rise in average temperatures and more extreme climate events such as heatwaves and floods.\",
-    \"max_citations\": 10,
-    \"use_scholar\": true
-}"
-=======
+python examples/costorm_examples/run_costorm_gpt.py \
+    --output-dir $OUTPUT_DIR \
+    --retriever bing
+```
+
 ## Customization of the Pipeline
 
 ### STORM
@@ -395,15 +191,18 @@
 2. Co-STORM introduces a collaborative discourse protocol, with its core function centered on turn policy management. We provide an example implementation of turn policy management through `DiscourseManager` in `knowledge_storm/collaborative_storm/engine.py`. It can be customized and further improved.
 
 ## Datasets
+
 To facilitate the study of automatic knowledge curation and complex information seeking, our project releases the following datasets:
 
 ### FreshWiki
+
 The FreshWiki Dataset is a collection of 100 high-quality Wikipedia articles focusing on the most-edited pages from February 2022 to September 2023. See Section 2.1 in [STORM paper](https://arxiv.org/abs/2402.14207) for more details.
 
 You can download the dataset from [huggingface](https://huggingface.co/datasets/EchoShao8899/FreshWiki) directly. To ease the data contamination issue, we archive the [source code](https://github.com/stanford-oval/storm/tree/NAACL-2024-code-backup/FreshWiki) for the data construction pipeline that can be repeated at future dates.
 
 ### WildSeek
-To study users’ interests in complex information seeking tasks in the wild, we utilized data collected from the web research preview to create the WildSeek dataset. We downsampled the data to ensure the diversity of the topics and the quality of the data. Each data point is a pair comprising a topic and the user’s goal for conducting deep search on the topic.  For more details, please refer to Section 2.2 and Appendix A of [Co-STORM paper](https://www.arxiv.org/abs/2408.15232).
+
+To study users’ interests in complex information seeking tasks in the wild, we utilized data collected from the web research preview to create the WildSeek dataset. We downsampled the data to ensure the diversity of the topics and the quality of the data. Each data point is a pair comprising a topic and the user’s goal for conducting deep search on the topic. For more details, please refer to Section 2.2 and Appendix A of [Co-STORM paper](https://www.arxiv.org/abs/2408.15232).
 
 The WildSeek dataset is available [here](https://huggingface.co/datasets/YuchengJiang/WildSeek).
 
@@ -414,7 +213,9 @@
 For Co-STORM paper experiments, please switch to the branch `EMNLP-2024-code-backup` (placeholder for now, will be updated soon).
 
 ## Roadmap & Contributions
+
 Our team is actively working on:
+
 1. Human-in-the-Loop Functionalities: Supporting user participation in the knowledge curation process.
 2. Information Abstraction: Developing abstractions for curated information to support presentation formats beyond the Wikipedia-style report.
 
@@ -423,52 +224,30 @@
 Contact person: [Yijia Shao](mailto:shaoyj@stanford.edu) and [Yucheng Jiang](mailto:yuchengj@stanford.edu)
 
 ## Acknowledgement
+
 We would like to thank Wikipedia for its excellent open-source content. The FreshWiki dataset is sourced from Wikipedia, licensed under the Creative Commons Attribution-ShareAlike (CC BY-SA) license.
 
 We are very grateful to [Michelle Lam](https://michelle123lam.github.io/) for designing the logo for this project and [Dekun Ma](https://dekun.me) for leading the UI development.
 
 ## Citation
+
 Please cite our paper if you use this code or part of it in your work:
+
 ```bibtex
-@inproceedings{jiang-etal-2024-unknown,
-    title = "Into the Unknown Unknowns: Engaged Human Learning through Participation in Language Model Agent Conversations",
-    author = "Jiang, Yucheng  and
-      Shao, Yijia  and
-      Ma, Dekun  and
-      Semnani, Sina  and
-      Lam, Monica",
-    editor = "Al-Onaizan, Yaser  and
-      Bansal, Mohit  and
-      Chen, Yun-Nung",
-    booktitle = "Proceedings of the 2024 Conference on Empirical Methods in Natural Language Processing",
-    month = nov,
-    year = "2024",
-    address = "Miami, Florida, USA",
-    publisher = "Association for Computational Linguistics",
-    url = "https://aclanthology.org/2024.emnlp-main.554/",
-    doi = "10.18653/v1/2024.emnlp-main.554",
-    pages = "9917--9955",
-}
-
-@inproceedings{shao-etal-2024-assisting,
-    title = "Assisting in Writing {W}ikipedia-like Articles From Scratch with Large Language Models",
-    author = "Shao, Yijia  and
-      Jiang, Yucheng  and
-      Kanell, Theodore  and
-      Xu, Peter  and
-      Khattab, Omar  and
-      Lam, Monica",
-    editor = "Duh, Kevin  and
-      Gomez, Helena  and
-      Bethard, Steven",
-    booktitle = "Proceedings of the 2024 Conference of the North American Chapter of the Association for Computational Linguistics: Human Language Technologies (Volume 1: Long Papers)",
-    month = jun,
-    year = "2024",
-    address = "Mexico City, Mexico",
-    publisher = "Association for Computational Linguistics",
-    url = "https://aclanthology.org/2024.naacl-long.347/",
-    doi = "10.18653/v1/2024.naacl-long.347",
-    pages = "6252--6278",
-}
->>>>>>> e80d9bbe
+@misc{jiang2024unknownunknowns,
+      title={Into the Unknown Unknowns: Engaged Human Learning through Participation in Language Model Agent Conversations},
+      author={Yucheng Jiang and Yijia Shao and Dekun Ma and Sina J. Semnani and Monica S. Lam},
+      year={2024},
+      eprint={2408.15232},
+      archivePrefix={arXiv},
+      primaryClass={cs.CL},
+      url={https://arxiv.org/abs/2408.15232},
+}
+
+@inproceedings{shao2024assisting,
+      title={{Assisting in Writing Wikipedia-like Articles From Scratch with Large Language Models}},
+      author={Yijia Shao and Yucheng Jiang and Theodore A. Kanell and Peter Xu and Omar Khattab and Monica S. Lam},
+      year={2024},
+      booktitle={Proceedings of the 2024 Conference of the North American Chapter of the Association for Computational Linguistics: Human Language Technologies, Volume 1 (Long and Short Papers)}
+}
 ```